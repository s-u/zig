--- conflicted
+++ resolved
@@ -391,11 +391,7 @@
                 .kfreebsd,
                 .lv2,
                 .solaris,
-<<<<<<< HEAD
                 .zos,
-                .haiku,
-=======
->>>>>>> fd208d9d
                 .minix,
                 .rtems,
                 .nacl,
@@ -472,11 +468,7 @@
                 .dragonfly,
                 .lv2,
                 .solaris,
-<<<<<<< HEAD
                 .zos,
-                .haiku,
-=======
->>>>>>> fd208d9d
                 .minix,
                 .rtems,
                 .nacl,
@@ -1588,11 +1580,7 @@
             .kfreebsd,
             .lv2,
             .solaris,
-<<<<<<< HEAD
             .zos,
-            .haiku,
-=======
->>>>>>> fd208d9d
             .minix,
             .rtems,
             .nacl,
